##
# Copyright (C) 2021-2022  Valentin Lorentz
#
# This program is free software: you can redistribute it and/or modify
# it under the terms of the GNU Affero General Public License version 3,
# as published by the Free Software Foundation.
#
# This program is distributed in the hope that it will be useful,
# but WITHOUT ANY WARRANTY; without even the implied warranty of
# MERCHANTABILITY or FITNESS FOR A PARTICULAR PURPOSE.  See the
# GNU Affero General Public License for more details.
#
# You should have received a copy of the GNU Affero General Public License
# along with this program.  If not, see <https://www.gnu.org/licenses/>.
###

defmodule M51.IrcConn.HandlerTest do
  use ExUnit.Case, async: false
  doctest M51.IrcConn.Handler

  @cap_ls_302 ":server. CAP * LS :account-tag batch draft/account-registration=before-connect draft/channel-rename draft/chathistory draft/message-redaction draft/multiline=max-bytes=8192 draft/sasl-ir echo-message extended-join labeled-response message-tags sasl=PLAIN server-time soju.im/account-required standard-replies userhost-in-names\r\n"
  @cap_ls ":server. CAP * LS :account-tag batch draft/account-registration draft/channel-rename draft/chathistory draft/message-redaction draft/multiline draft/sasl-ir echo-message extended-join labeled-response message-tags sasl server-time soju.im/account-required standard-replies userhost-in-names\r\n"
  @isupport "CASEMAPPING=rfc3454 CLIENTTAGDENY=*,-draft/react,-draft/reply CHANLIMIT= CHANTYPES=#! CHATHISTORY=100 MAXTARGETS=1 MSGREFTYPES=msgid PREFIX= TARGMAX=JOIN:1,PART:1 UTF8ONLY :are supported by this server\r\n"

  setup do
    start_supervised!({MockMatrixClient, {self()}})
    state = start_supervised!({M51.IrcConn.State, {self()}})

    handler = start_supervised!({M51.IrcConn.Handler, {self()}})

    start_supervised!({MockIrcConnWriter, {self()}})
    start_supervised!({MockMatrixState, {self()}})

    %{
      state: state,
      handler: handler
    }
  end

  def cmd(line) do
    {:ok, command} = M51.Irc.Command.parse(line)
    command
  end

  defp assert_message(expected) do
    receive do
      msg ->
        assert msg == expected
    end
  end

  defp assert_line(line) do
    assert_message({:line, line})
  end

  defp assert_open_batch() do
    receive do
      msg ->
        {:line, line} = msg
        {:ok, cmd} = M51.Irc.Command.parse(line)
        %M51.Irc.Command{command: "BATCH", params: [param1 | _]} = cmd
        batch_id = String.slice(param1, 1, String.length(param1))
        {batch_id, line}
    end
  end

  def assert_welcome(nick) do
    assert_line(":server. 001 #{nick} :Welcome to this Matrix bouncer.\r\n")
    assert_line(":server. 005 #{nick} #{@isupport}")
    assert_line(":server. 375 #{nick} :- Message of the day\r\n")
    assert_line(":server. 372 #{nick} :Welcome to Matrix2051, a Matrix bouncer.\r\n")
    assert_line(":server. 372 #{nick} :\r\n")

    assert_line(
      ":server. 372 #{nick} :This program is free software. You may find its source\r\n"
    )

    assert_line(":server. 372 #{nick} :code at the following address:\r\n")
    assert_line(":server. 372 #{nick} :\r\n")
    assert_line(":server. 372 #{nick} :http://example.org/source.git\r\n")
    assert_line(":server. 372 #{nick} :\r\n")
    assert_line(":server. 376 #{nick} :End of /MOTD command.\r\n")
  end

  def do_connection_registration(handler, capabilities \\ []) do
    send(handler, cmd("CAP LS 302"))
    assert_line(@cap_ls_302)

    joined_caps = Enum.join(["batch", "labeled-response", "sasl"] ++ capabilities, " ")
    send(handler, cmd("CAP REQ :" <> joined_caps))
    assert_line(":server. CAP * ACK :" <> joined_caps <> "\r\n")

    send(handler, cmd("NICK foo:example.org"))
    send(handler, cmd("USER ident * * :My GECOS"))

    send(handler, cmd("@label=reg01 AUTHENTICATE PLAIN"))
    assert_line("@label=reg01 AUTHENTICATE :+\r\n")

    send(
      handler,
      cmd(
        "@label=reg02 AUTHENTICATE Zm9vOmV4YW1wbGUub3JnAGZvbzpleGFtcGxlLm9yZwBjb3JyZWN0IHBhc3N3b3Jk"
      )
    )

    assert_line(
      "@label=reg02 :server. 900 foo:example.org foo:example.org!foo@example.org foo:example.org :You are now logged in as foo:example.org\r\n"
    )

    assert_line("@label=reg02 :server. 903 foo:example.org :Authentication successful\r\n")

    send(handler, cmd("CAP END"))
    assert_welcome("foo:example.org")
  end

  test "non-IRCv3 connection registration with no authenticate", %{handler: handler} do
    send(handler, cmd("NICK foo:example.org"))

    send(handler, cmd("PING sync1"))
    assert_line("PONG server. :sync1\r\n")

    send(handler, cmd("USER ident * * :My GECOS"))
    assert_line("FAIL * ACCOUNT_REQUIRED :You must authenticate.\r\n")
    assert_message({:close})
  end

  test "IRCv3 connection registration with no SASL", %{handler: handler} do
    send(handler, cmd("CAP LS"))
    assert_line(@cap_ls)

    send(handler, cmd("PING sync1"))
    assert_line("PONG server. :sync1\r\n")

    send(handler, cmd("NICK foo:example.org"))
    send(handler, cmd("USER ident * * :My GECOS"))

    send(handler, cmd("CAP END"))
    assert_line("FAIL * ACCOUNT_REQUIRED :You must authenticate.\r\n")
    assert_message({:close})
  end

  test "IRCv3 connection registration with no authenticate", %{handler: handler} do
    send(handler, cmd("CAP LS"))
    assert_line(@cap_ls)

    send(handler, cmd("CAP REQ sasl"))
    assert_line(":server. CAP * ACK :sasl\r\n")

    send(handler, cmd("PING sync1"))
    assert_line("PONG server. :sync1\r\n")

    send(handler, cmd("NICK foo:example.org"))
    send(handler, cmd("USER ident * * :My GECOS"))

    send(handler, cmd("CAP END"))
    assert_line("FAIL * ACCOUNT_REQUIRED :You must authenticate.\r\n")
    assert_message({:close})
  end

  test "Connection registration", %{state: state, handler: handler} do
    send(handler, cmd("CAP LS 302"))
    assert_line(@cap_ls_302)

    send(handler, cmd("CAP REQ sasl"))
    assert_line(":server. CAP * ACK :sasl\r\n")

    send(handler, cmd("NICK foo:example.org"))
    send(handler, cmd("USER ident * * :My GECOS"))

    send(handler, cmd("AUTHENTICATE PLAIN"))
    assert_line("AUTHENTICATE :+\r\n")

    # foo:example.org\x00foo:example.org\x00correct password
    send(
      handler,
      cmd("AUTHENTICATE Zm9vOmV4YW1wbGUub3JnAGZvbzpleGFtcGxlLm9yZwBjb3JyZWN0IHBhc3N3b3Jk")
    )

    assert_line(
      ":server. 900 foo:example.org foo:example.org!foo@example.org foo:example.org :You are now logged in as foo:example.org\r\n"
    )

    assert_line(":server. 903 foo:example.org :Authentication successful\r\n")

    send(handler, cmd("CAP END"))
    assert_welcome("foo:example.org")

    assert M51.IrcConn.State.nick(state) == "foo:example.org"
    assert M51.IrcConn.State.gecos(state) == "My GECOS"
  end

  test "Connection registration with SASL-IR", %{state: state, handler: handler} do
    send(handler, cmd("CAP LS 302"))
    assert_line(@cap_ls_302)

    send(handler, cmd("CAP REQ sasl"))
    assert_line(":server. CAP * ACK :sasl\r\n")

    send(handler, cmd("NICK foo:example.org"))
    send(handler, cmd("USER ident * * :My GECOS"))

    # foo:example.org\x00foo:example.org\x00correct password
    send(
      handler,
      cmd("AUTHENTICATE PLAIN Zm9vOmV4YW1wbGUub3JnAGZvbzpleGFtcGxlLm9yZwBjb3JyZWN0IHBhc3N3b3Jk")
    )

    assert_line(
      ":server. 900 foo:example.org foo:example.org!foo@example.org foo:example.org :You are now logged in as foo:example.org\r\n"
    )

    assert_line(":server. 903 foo:example.org :Authentication successful\r\n")

    send(handler, cmd("CAP END"))
    assert_welcome("foo:example.org")

    assert M51.IrcConn.State.nick(state) == "foo:example.org"
    assert M51.IrcConn.State.gecos(state) == "My GECOS"
  end

  test "Connection registration with AUTHENTICATE before NICK", %{state: state, handler: handler} do
    send(handler, cmd("CAP LS 302"))
    assert_line(@cap_ls_302)

    send(handler, cmd("CAP REQ sasl"))
    assert_line(":server. CAP * ACK :sasl\r\n")

    send(handler, cmd("AUTHENTICATE PLAIN"))
    assert_line("AUTHENTICATE :+\r\n")

    # foo:example.org\x00foo:example.org\x00correct password
    send(
      handler,
      cmd("AUTHENTICATE Zm9vOmV4YW1wbGUub3JnAGZvbzpleGFtcGxlLm9yZwBjb3JyZWN0IHBhc3N3b3Jk")
    )

    assert_line(":server. 900 * * foo:example.org :You are now logged in as foo:example.org\r\n")

    assert_line(":server. 903 * :Authentication successful\r\n")

    send(handler, cmd("NICK foo:example.org"))
    send(handler, cmd("USER ident * * :My GECOS"))

    send(handler, cmd("CAP END"))
    assert_welcome("foo:example.org")

    assert M51.IrcConn.State.nick(state) == "foo:example.org"
    assert M51.IrcConn.State.gecos(state) == "My GECOS"
  end

  test "Registration with mismatched nick", %{state: state, handler: handler} do
    send(handler, cmd("CAP LS 302"))
    assert_line(@cap_ls_302)

    send(handler, cmd("CAP REQ sasl"))
    assert_line(":server. CAP * ACK :sasl\r\n")

    send(handler, cmd("NICK initial_nick"))
    send(handler, cmd("USER ident * * :My GECOS"))

    send(handler, cmd("AUTHENTICATE PLAIN"))
    assert_line("AUTHENTICATE :+\r\n")

    # foo:example.org\x00foo:example.org\x00correct password
    send(
      handler,
      cmd("AUTHENTICATE Zm9vOmV4YW1wbGUub3JnAGZvbzpleGFtcGxlLm9yZwBjb3JyZWN0IHBhc3N3b3Jk")
    )

    assert_line(
      ":server. 900 initial_nick initial_nick!foo@example.org foo:example.org :You are now logged in as foo:example.org\r\n"
    )

    assert_line(":server. 903 initial_nick :Authentication successful\r\n")

    send(handler, cmd("CAP END"))
    assert_welcome("initial_nick")
    assert_line(":initial_nick!foo@example.org NICK :foo:example.org\r\n")

    assert M51.IrcConn.State.nick(state) == "foo:example.org"
    assert M51.IrcConn.State.gecos(state) == "My GECOS"
  end

  test "user_id validation", %{state: state, handler: handler} do
    send(handler, cmd("CAP LS"))
    assert_line(@cap_ls)

    send(handler, cmd("CAP REQ sasl"))
    assert_line(":server. CAP * ACK :sasl\r\n")

    send(handler, cmd("NICK foo:bar"))
    send(handler, cmd("USER ident * * :My GECOS"))

    try_userid = fn userid, expected_message ->
      send(handler, cmd("AUTHENTICATE PLAIN"))
      assert_line("AUTHENTICATE :+\r\n")

      send(
        handler,
        cmd(
          "AUTHENTICATE " <>
            Base.encode64(userid <> "\x00" <> userid <> "\x00" <> "correct password")
        )
      )

      assert_line(expected_message)
    end

    try_userid.(
      "foo",
      ":server. 904 foo:bar :Invalid account/user id: must contain a colon (':'), to separate the username and hostname. For example: foo:matrix.org\r\n"
    )

    try_userid.(
      "foo:bar:baz:qux",
      ":server. 904 foo:bar :Invalid account/user id: must not contain more than two colons.\r\n"
    )

    try_userid.(
      "foo:bar:baz",
      ":server. 904 foo:bar :Invalid account/user id: \"baz\" is not a valid port number\r\n"
    )

    try_userid.(
      "foo bar:baz",
      ":server. 904 foo:bar :Invalid account/user id: your local name may only contain lowercase latin letters, digits, and the following characters: -.=_/\r\n"
    )

    try_userid.(
      "café:baz",
      ":server. 904 foo:bar :Invalid account/user id: your local name may only contain lowercase latin letters, digits, and the following characters: -.=_/\r\n"
    )

    try_userid.(
      "café:baz",
      ":server. 904 foo:bar :Invalid account/user id: your local name may only contain lowercase latin letters, digits, and the following characters: -.=_/\r\n"
    )

    try_userid.(
      "foo:bar",
      ":server. 900 foo:bar foo:bar!foo@bar foo:bar :You are now logged in as foo:bar\r\n"
    )

    assert_line(":server. 903 foo:bar :Authentication successful\r\n")

    send(handler, cmd("CAP END"))

    assert_welcome("foo:bar")

    send(handler, cmd("PING sync2"))
    assert_line(":server. PONG server. :sync2\r\n")

    assert M51.IrcConn.State.nick(state) == "foo:bar"
    assert M51.IrcConn.State.gecos(state) == "My GECOS"
  end

  test "Account registration", %{handler: handler} do
    send(handler, cmd("CAP LS 302"))
    assert_line(@cap_ls_302)

    send(handler, cmd("CAP REQ sasl"))
    assert_line(":server. CAP * ACK :sasl\r\n")

    send(handler, cmd("NICK user:example.org"))
    send(handler, cmd("USER ident * * :My GECOS"))

    send(handler, cmd("REGISTER * * :my p4ssw0rd"))

    assert_line(
      "REGISTER SUCCESS user:example.org :You are now registered as user:example.org\r\n"
    )

    assert_line(
      ":server. 900 user:example.org user:example.org!user@example.org user:example.org :You are now logged in as user:example.org\r\n"
    )

    send(handler, cmd("CAP END"))

    assert_welcome("user:example.org")
  end

  test "unknown errors during registration", %{handler: handler} do
    send(handler, cmd("CAP LS 302"))
    assert_line(@cap_ls_302)

    joined_caps = Enum.join(["batch", "labeled-response", "sasl"], " ")
    send(handler, cmd("CAP REQ :" <> joined_caps))
    assert_line(":server. CAP * ACK :" <> joined_caps <> "\r\n")

    send(handler, cmd("NICK foo:example.org"))

    # cause an error
    Logger.remove_backend(:console)
    send(handler, %M51.Irc.Command{tags: %{"label" => "abcd"}, command: "PING", params: [:foo]})

    receive do
      msg ->
        {:line, line} = msg

        assert Regex.match?(
                 ~r/@label=abcd :server. 400 \* PING :An unknown error occured, please report it along with your IRC and console logs. Summary:[^\r\n]*ArgumentError[^\r\n]*\r\n/,
                 line
               )
    end

    Logger.add_backend(:console)

    # make sure everything proceeds normally afterward

    send(handler, cmd("USER ident * * :My GECOS"))

    send(handler, cmd("@label=reg01 AUTHENTICATE PLAIN"))
    assert_line("@label=reg01 AUTHENTICATE :+\r\n")

    send(
      handler,
      cmd(
        "@label=reg02 AUTHENTICATE Zm9vOmV4YW1wbGUub3JnAGZvbzpleGFtcGxlLm9yZwBjb3JyZWN0IHBhc3N3b3Jk"
      )
    )

    assert_line(
      "@label=reg02 :server. 900 foo:example.org foo:example.org!foo@example.org foo:example.org :You are now logged in as foo:example.org\r\n"
    )

    assert_line("@label=reg02 :server. 903 foo:example.org :Authentication successful\r\n")

    send(handler, cmd("CAP END"))
    assert_welcome("foo:example.org")
  end

  test "unknown errors after registration", %{handler: handler} do
    do_connection_registration(handler)

    Logger.remove_backend(:console)

    send(handler, %M51.Irc.Command{tags: %{"label" => "abcd"}, command: "PING", params: [:foo]})

    receive do
      msg ->
        {:line, line} = msg

        assert Regex.match?(
                 ~r/@label=abcd :server. 400 foo:example.org PING :An unknown error occured, please report it along with your IRC and console logs. Summary:[^\r\n]*ArgumentError[^\r\n]*\r\n/,
                 line
               )
    end

    Logger.add_backend(:console)
  end

  test "labeled response", %{handler: handler} do
    do_connection_registration(handler)

    send(handler, cmd("@label=abcd PING sync1"))
    assert_line("@label=abcd :server. PONG server. :sync1\r\n")
  end

  test "joining a room", %{handler: handler} do
    do_connection_registration(handler)

    send(handler, cmd("@label=abcd JOIN #existing_room:example.org"))
    assert_line("@label=abcd ACK\r\n")
  end

  test "joining multiple rooms", %{handler: handler} do
    do_connection_registration(handler)

    send(handler, cmd("@label=abcd JOIN #room1:example.org,#room2:example.org"))

    assert_line(
      "@label=abcd :server. 476 foo:example.org #room1:example.org,#room2:example.org :commas are not allowed in channel names (ISUPPORT MAXTARGETS/TARGMAX not implemented?)\r\n"
    )
  end

  test "ignores TAGMSG", %{handler: handler} do
    do_connection_registration(handler)

    send(handler, cmd("TAGMSG #"))

    send(handler, cmd("PING sync1"))
    assert_line(":server. PONG server. :sync1\r\n")
  end

  test "sending privmsg", %{handler: handler} do
    do_connection_registration(handler)

    send(handler, cmd("PRIVMSG #existing_room:example.org :hello world"))

    assert_message(
      {:send_event, "#existing_room:example.org", "m.room.message", nil,
       %{"body" => "hello world", "msgtype" => "m.text"}}
    )
  end

  test "sending formatted privmsg", %{handler: handler} do
    do_connection_registration(handler)

    send(handler, cmd("PRIVMSG #existing_room:example.org :\x02hello \x1dworld\x1d\x02"))

    assert_message(
      {:send_event, "#existing_room:example.org", "m.room.message", nil,
       %{
         "body" => "*hello /world/*",
         "format" => "org.matrix.custom.html",
         "formatted_body" => "<b>hello </b><i><b>world</b></i>",
         "msgtype" => "m.text"
       }}
    )
  end

  test "sending privmsg + ACTION", %{handler: handler} do
    do_connection_registration(handler)

    send(handler, cmd("PRIVMSG #existing_room:example.org :\x01ACTION says hello\x01"))

    assert_message(
      {:send_event, "#existing_room:example.org", "m.room.message", nil,
       %{"body" => "says hello", "msgtype" => "m.emote"}}
    )
  end

  test "sending notice", %{handler: handler} do
    do_connection_registration(handler)

    send(handler, cmd("NOTICE #existing_room:example.org :hello world"))

    assert_message(
      {:send_event, "#existing_room:example.org", "m.room.message", nil,
       %{"body" => "hello world", "msgtype" => "m.notice"}}
    )
  end

  test "sending privmsg with label", %{handler: handler} do
    do_connection_registration(handler)

    send(handler, cmd("@label=foo PRIVMSG #existing_room:example.org :hello world"))

    assert_message(
      {:send_event, "#existing_room:example.org", "m.room.message", "foo",
       %{"body" => "hello world", "msgtype" => "m.text"}}
    )
  end

  test "sending multiline privmsg", %{handler: handler} do
    do_connection_registration(handler)

    send(handler, cmd("BATCH +tag draft/multiline #existing_room:example.org"))
    send(handler, cmd("@batch=tag PRIVMSG #existing_room:example.org :hello"))
    send(handler, cmd("@batch=tag PRIVMSG #existing_room:example.org :world"))
    send(handler, cmd("@batch=tag;draft/multiline-concat PRIVMSG #existing_room:example.org :!"))
    send(handler, cmd("BATCH -tag"))

    assert_message(
      {:send_event, "#existing_room:example.org", "m.room.message", nil,
       %{"body" => "hello\nworld!", "msgtype" => "m.text"}}
    )
  end

  test "sending multiline privmsg + ACTION", %{handler: handler} do
    do_connection_registration(handler)

    send(handler, cmd("BATCH +tag draft/multiline #existing_room:example.org"))
    send(handler, cmd("@batch=tag PRIVMSG #existing_room:example.org :\x01ACTION says"))
    send(handler, cmd("@batch=tag PRIVMSG #existing_room:example.org :hello"))

    send(
      handler,
      cmd("@batch=tag;draft/multiline-concat PRIVMSG #existing_room:example.org :!\x01")
    )

    send(handler, cmd("BATCH -tag"))

    assert_message(
      {:send_event, "#existing_room:example.org", "m.room.message", nil,
       %{"body" => "says\nhello!", "msgtype" => "m.emote"}}
    )
  end

  test "sending multiline notice", %{handler: handler} do
    do_connection_registration(handler)

    send(handler, cmd("BATCH +tag draft/multiline #existing_room:example.org"))
    send(handler, cmd("@batch=tag NOTICE #existing_room:example.org :hello"))
    send(handler, cmd("@batch=tag NOTICE #existing_room:example.org :world"))
    send(handler, cmd("@batch=tag;draft/multiline-concat NOTICE #existing_room:example.org :!"))
    send(handler, cmd("BATCH -tag"))

    assert_message(
      {:send_event, "#existing_room:example.org", "m.room.message", nil,
       %{"body" => "hello\nworld!", "msgtype" => "m.notice"}}
    )
  end

  test "sending multiline privmsg with label", %{handler: handler} do
    do_connection_registration(handler)

    send(handler, cmd("@label=foo BATCH +tag draft/multiline #existing_room:example.org"))
    send(handler, cmd("@batch=tag PRIVMSG #existing_room:example.org :hello"))
    send(handler, cmd("@batch=tag PRIVMSG #existing_room:example.org :world"))
    send(handler, cmd("@batch=tag;draft/multiline-concat PRIVMSG #existing_room:example.org :!"))
    send(handler, cmd("BATCH -tag"))

    assert_message(
      {:send_event, "#existing_room:example.org", "m.room.message", "foo",
       %{"body" => "hello\nworld!", "msgtype" => "m.text"}}
    )
  end

  test "sending privmsg reply", %{handler: handler} do
    do_connection_registration(handler)

    send(handler, cmd("@+draft/reply=$event1 PRIVMSG #existing_room:example.org :hello world"))

    assert_message(
      {:send_event, "#existing_room:example.org", "m.room.message", nil,
       %{
         "body" => "hello world",
         "msgtype" => "m.text",
         "m.relates_to" => %{
           "m.in_reply_to" => %{
             "event_id" => "$event1"
           }
         }
       }}
    )
  end

  test "sending privmsg + ACTION reply", %{handler: handler} do
    do_connection_registration(handler)

    send(
      handler,
      cmd("@+draft/reply=$event1 PRIVMSG #existing_room:example.org :\x01ACTION says hello\x01")
    )

    assert_message(
      {:send_event, "#existing_room:example.org", "m.room.message", nil,
       %{
         "body" => "says hello",
         "msgtype" => "m.emote",
         "m.relates_to" => %{
           "m.in_reply_to" => %{
             "event_id" => "$event1"
           }
         }
       }}
    )
  end

  test "sending notice reply", %{handler: handler} do
    do_connection_registration(handler)

    send(handler, cmd("@+draft/reply=$event1 NOTICE #existing_room:example.org :hello world"))

    assert_message(
      {:send_event, "#existing_room:example.org", "m.room.message", nil,
       %{
         "body" => "hello world",
         "msgtype" => "m.notice",
         "m.relates_to" => %{
           "m.in_reply_to" => %{
             "event_id" => "$event1"
           }
         }
       }}
    )
  end

  test "sending multiline privmsg reply", %{handler: handler} do
    do_connection_registration(handler)

    send(
      handler,
      cmd("@+draft/reply=$event1 BATCH +tag draft/multiline #existing_room:example.org")
    )

    send(handler, cmd("@batch=tag PRIVMSG #existing_room:example.org :hello"))
    send(handler, cmd("@batch=tag PRIVMSG #existing_room:example.org :world"))
    send(handler, cmd("@batch=tag;draft/multiline-concat PRIVMSG #existing_room:example.org :!"))
    send(handler, cmd("BATCH -tag"))

    assert_message(
      {:send_event, "#existing_room:example.org", "m.room.message", nil,
       %{
         "body" => "hello\nworld!",
         "msgtype" => "m.text",
         "m.relates_to" => %{
           "m.in_reply_to" => %{
             "event_id" => "$event1"
           }
         }
       }}
    )
  end

  test "sending reacts", %{handler: handler} do
    do_connection_registration(handler)

    send(handler, cmd("@+draft/reply=$event1;+draft/react=👍 TAGMSG #existing_room:example.org"))

    assert_message(
      {:send_event, "#existing_room:example.org", "m.reaction", nil,
       %{
         "m.relates_to" => %{
           "rel_type" => "m.annotation",
           "event_id" => "$event1",
           "key" => "👍"
         }
       }}
    )
  end

  test "WHO o on channel", %{handler: handler} do
    do_connection_registration(handler)

    send(handler, cmd("@label=l1 WHO #nonexistant_room:example.org o"))

    assert_line(
      "@label=l1 :server. 315 foo:example.org #nonexistant_room:example.org :End of WHO list\r\n"
    )

    send(handler, cmd("@label=l2 WHO #existing_room:example.org o"))

    assert_line(
      "@label=l2 :server. 315 foo:example.org #existing_room:example.org :End of WHO list\r\n"
    )
  end

  test "WHO on channel", %{handler: handler} do
    do_connection_registration(handler)

    send(handler, cmd("@label=l1 WHO #nonexistant_room:example.org"))

    # No reply because the room is not synced (and never will be)
    send(handler, cmd("PING sync1"))
    assert_line(":server. PONG server. :sync1\r\n")

    send(handler, cmd("@label=l2 WHO #existing_room:example.org"))

    {batch_id, line} = assert_open_batch()
    assert line == "@label=l2 BATCH +#{batch_id} :labeled-response\r\n"

    assert_line(
      "@batch=#{batch_id} :server. 352 foo:example.org #existing_room:example.org user1 example.org * user1:example.org H :0 user1:example.org\r\n"
    )

    assert_line(
      "@batch=#{batch_id} :server. 352 foo:example.org #existing_room:example.org user2 example.com * user2:example.com H :0 user2:example.com\r\n"
    )

    assert_line(
      "@batch=#{batch_id} :server. 315 foo:example.org #existing_room:example.org :End of WHO list\r\n"
    )

    assert_line("BATCH :-#{batch_id}\r\n")
  end

  test "WHO on channel without label", %{handler: handler} do
    do_connection_registration(handler)

    send(handler, cmd("WHO #nonexistant_room:example.org"))

    # No reply because the room is not synced (and never will be)
    send(handler, cmd("PING sync1"))
    assert_line(":server. PONG server. :sync1\r\n")

    send(handler, cmd("WHO #existing_room:example.org"))

    assert_line(
      ":server. 352 foo:example.org #existing_room:example.org user1 example.org * user1:example.org H :0 user1:example.org\r\n"
    )

    assert_line(
      ":server. 352 foo:example.org #existing_room:example.org user2 example.com * user2:example.com H :0 user2:example.com\r\n"
    )

    assert_line(":server. 315 foo:example.org #existing_room:example.org :End of WHO list\r\n")
  end

  test "WHO on user", %{handler: handler} do
    do_connection_registration(handler)

    send(handler, cmd("@label=l1 WHO otheruser:example.org"))

    {batch_id, line} = assert_open_batch()
    assert line == "@label=l1 BATCH +#{batch_id} :labeled-response\r\n"

    assert_line(
      "@batch=#{batch_id} :server. 352 foo:example.org * otheruser example.org * otheruser:example.org H :0 otheruser:example.org\r\n"
    )

    assert_line(
      "@batch=#{batch_id} :server. 315 foo:example.org otheruser:example.org :End of WHO list\r\n"
    )

    assert_line("BATCH :-#{batch_id}\r\n")
  end

  test "WHOIS known user", %{handler: handler} do
    do_connection_registration(handler)

    send(handler, cmd("@label=l1 WHOIS user1:example.org"))

    {batch_id, line} = assert_open_batch()
    assert line == "@label=l1 BATCH +#{batch_id} :labeled-response\r\n"

    assert_line(
      "@batch=#{batch_id} :server. 311 foo:example.org user1:example.org user1 example.org * :user1:example.org\r\n"
    )

    assert_line(
      "@batch=#{batch_id} :server. 319 foo:example.org user1:example.org :#existing_room:example.org\r\n"
    )

    assert_line(
      "@batch=#{batch_id} :server. 312 foo:example.org user1:example.org example.org :example.org\r\n"
    )

    assert_line(
      "@batch=#{batch_id} :server. 330 foo:example.org user1:example.org user1:example.org :is logged in as\r\n"
    )

    assert_line(
      "@batch=#{batch_id} :server. 318 foo:example.org user1:example.org :End of WHOIS\r\n"
    )

    assert_line("BATCH :-#{batch_id}\r\n")
  end

  test "WHOIS", %{handler: handler} do
    do_connection_registration(handler)

    send(handler, cmd("@label=l1 WHOIS unknown_user:example.com"))

    {batch_id, line} = assert_open_batch()
    assert line == "@label=l1 BATCH +#{batch_id} :labeled-response\r\n"

    assert_line(
      "@batch=#{batch_id} :server. 311 foo:example.org unknown_user:example.com unknown_user example.com * :unknown_user:example.com\r\n"
    )

    assert_line(
      "@batch=#{batch_id} :server. 312 foo:example.org unknown_user:example.com example.com :example.com\r\n"
    )

    assert_line(
      "@batch=#{batch_id} :server. 330 foo:example.org unknown_user:example.com unknown_user:example.com :is logged in as\r\n"
    )

    assert_line(
      "@batch=#{batch_id} :server. 318 foo:example.org unknown_user:example.com :End of WHOIS\r\n"
    )

    assert_line("BATCH :-#{batch_id}\r\n")
  end

  test "MODE on user", %{handler: handler} do
    do_connection_registration(handler)

    send(handler, cmd("@label=l1 MODE unknown_user:example.com"))

    assert_line("@label=l1 :server. 502 foo:example.org :Can't view mode of other users\r\n")

    send(handler, cmd("@label=l2 MODE foo:example.org"))

    assert_line("@label=l2 :server. 221 foo:example.org :+i\r\n")

    send(handler, cmd("@label=l3 MODE unknown_user:example.com +i"))

    assert_line("@label=l3 :server. 502 foo:example.org :Can't set mode of other users\r\n")

    send(handler, cmd("@label=l4 MODE foo:example.org +i"))

    assert_line(
      "@label=l4 :server. 501 foo:example.org :Setting user modes are not supported\r\n"
    )
  end

  test "MODE on channel", %{handler: handler} do
    do_connection_registration(handler)

    send(handler, cmd("@label=l1 MODE #unknown_channel:example.com"))

    assert_line("@label=l1 :server. 324 foo:example.org #unknown_channel:example.com :+nt\r\n")

    send(handler, cmd("@label=l2 MODE !unknown_channel:example.com"))

    assert_line("@label=l2 :server. 324 foo:example.org !unknown_channel:example.com :+nt\r\n")

    send(handler, cmd("@label=l3 MODE #unknown_channel:example.com +i"))

    assert_line(
      "@label=l3 :server. 482 foo:example.org #unknown_channel:example.com :You're not a channel operator\r\n"
    )

    send(handler, cmd("@label=l4 MODE !unknown_channel:example.com +i"))

    assert_line(
      "@label=l4 :server. 482 foo:example.org !unknown_channel:example.com :You're not a channel operator\r\n"
    )
  end

  test "CHATHISTORY AROUND msgid", %{handler: handler} do
    do_connection_registration(handler, ["message-tags"])

    send(handler, cmd("@label=l1 CHATHISTORY AROUND #chan msgid=$event3 5"))
    {batch_id, line} = assert_open_batch()
    assert line == "@label=l1 BATCH +#{batch_id} :chathistory\r\n"

    assert_line(
      "@batch=#{batch_id};msgid=$event1 :nick:example.org!nick@example.org PRIVMSG #chan :first message\r\n"
    )

    assert_line(
      "@batch=#{batch_id};msgid=$event2 :nick:example.org!nick@example.org PRIVMSG #chan :second message\r\n"
    )

    assert_line(
      "@batch=#{batch_id};msgid=$event3 :nick:example.org!nick@example.org PRIVMSG #chan :third message\r\n"
    )

    assert_line(
      "@batch=#{batch_id};msgid=$event4 :nick:example.org!nick@example.org PRIVMSG #chan :fourth message\r\n"
    )

    assert_line(
      "@batch=#{batch_id};msgid=$event5 :nick:example.org!nick@example.org PRIVMSG #chan :fifth message\r\n"
    )

    assert_line("BATCH :-#{batch_id}\r\n")

    send(handler, cmd("@label=l2 CHATHISTORY AROUND #chan msgid=$event3 4"))
    {batch_id, line} = assert_open_batch()
    assert line == "@label=l2 BATCH +#{batch_id} :chathistory\r\n"

    assert_line("@batch=#{batch_id} CHATHISTORY CURSORS #chan * :start3\r\n")

    assert_line(
      "@batch=#{batch_id};msgid=$event1 :nick:example.org!nick@example.org PRIVMSG #chan :first message\r\n"
    )

    assert_line(
      "@batch=#{batch_id};msgid=$event2 :nick:example.org!nick@example.org PRIVMSG #chan :second message\r\n"
    )

    assert_line(
      "@batch=#{batch_id};msgid=$event3 :nick:example.org!nick@example.org PRIVMSG #chan :third message\r\n"
    )

    assert_line(
      "@batch=#{batch_id};msgid=$event4 :nick:example.org!nick@example.org PRIVMSG #chan :fourth message\r\n"
    )

    assert_line("BATCH :-#{batch_id}\r\n")

    send(handler, cmd("@label=l3 CHATHISTORY AROUND #chan msgid=$event3 3"))
    {batch_id, line} = assert_open_batch()
    assert line == "@label=l3 BATCH +#{batch_id} :chathistory\r\n"

    assert_line("@batch=#{batch_id} CHATHISTORY CURSORS #chan end2 :start2\r\n")

    assert_line(
      "@batch=#{batch_id};msgid=$event2 :nick:example.org!nick@example.org PRIVMSG #chan :second message\r\n"
    )

    assert_line(
      "@batch=#{batch_id};msgid=$event3 :nick:example.org!nick@example.org PRIVMSG #chan :third message\r\n"
    )

    assert_line(
      "@batch=#{batch_id};msgid=$event4 :nick:example.org!nick@example.org PRIVMSG #chan :fourth message\r\n"
    )

    assert_line("BATCH :-#{batch_id}\r\n")

    send(handler, cmd("@label=l4 CHATHISTORY AROUND #chan msgid=$event3 2"))
    {batch_id, line} = assert_open_batch()
    assert line == "@label=l4 BATCH +#{batch_id} :chathistory\r\n"

    assert_line("@batch=#{batch_id} CHATHISTORY CURSORS #chan end1 :start1\r\n")

    assert_line(
      "@batch=#{batch_id};msgid=$event2 :nick:example.org!nick@example.org PRIVMSG #chan :second message\r\n"
    )

    assert_line(
      "@batch=#{batch_id};msgid=$event3 :nick:example.org!nick@example.org PRIVMSG #chan :third message\r\n"
    )

    assert_line("BATCH :-#{batch_id}\r\n")

    send(handler, cmd("@label=l5 CHATHISTORY AROUND #chan msgid=$event3 1"))
    {batch_id, line} = assert_open_batch()
    assert line == "@label=l5 BATCH +#{batch_id} :chathistory\r\n"

    assert_line("@batch=#{batch_id} CHATHISTORY CURSORS #chan end0 :start0\r\n")

    assert_line(
      "@batch=#{batch_id};msgid=$event3 :nick:example.org!nick@example.org PRIVMSG #chan :third message\r\n"
    )

    assert_line("BATCH :-#{batch_id}\r\n")
  end

  test "CHATHISTORY AROUND timestamp", %{handler: handler} do
    do_connection_registration(handler, ["message-tags"])

    send(handler, cmd("@label=l1 CHATHISTORY AROUND #chan timestamp=2019-01-04T14:34:16.123Z 5"))

    assert_line(
      "@label=l1 FAIL CHATHISTORY MESSAGE_ERROR AROUND :CHATHISTORY with timestamps is not supported. See https://github.com/progval/matrix2051/issues/1\r\n"
    )
  end

  test "CHATHISTORY AROUND cursor", %{handler: handler} do
    do_connection_registration(handler, ["message-tags"])

    send(handler, cmd("@label=l1 CHATHISTORY AROUND #chan cursor=blah 5"))

    assert_line(
      "@label=l1 FAIL CHATHISTORY MESSAGE_ERROR AROUND :Invalid anchor: 'cursor=blah', it should start with 'msgid='.\r\n"
    )
  end

  test "CHATHISTORY BEFORE msgid", %{handler: handler} do
    do_connection_registration(handler, ["message-tags"])

    send(handler, cmd("@label=l1 CHATHISTORY BEFORE #chan msgid=$event3 2"))
    {batch_id, line} = assert_open_batch()
    assert line == "@label=l1 BATCH +#{batch_id} :chathistory\r\n"

    assert_line(
      "@batch=#{batch_id};msgid=$event1 :nick:example.org!nick@example.org PRIVMSG #chan :first message\r\n"
    )

    assert_line(
      "@batch=#{batch_id};msgid=$event2 :nick:example.org!nick@example.org PRIVMSG #chan :second message\r\n"
    )

    assert_line("BATCH :-#{batch_id}\r\n")

    send(handler, cmd("@label=l2 CHATHISTORY BEFORE #chan msgid=$event3 1"))
    {batch_id, line} = assert_open_batch()
    assert line == "@label=l2 BATCH +#{batch_id} :chathistory\r\n"

    assert_line("@batch=#{batch_id} CHATHISTORY CURSORS #chan :start2\r\n")

    assert_line(
      "@batch=#{batch_id};msgid=$event2 :nick:example.org!nick@example.org PRIVMSG #chan :second message\r\n"
    )

    assert_line("BATCH :-#{batch_id}\r\n")
  end

  test "CHATHISTORY BEFORE timestamp", %{handler: handler} do
    do_connection_registration(handler, ["message-tags"])

    send(handler, cmd("@label=l1 CHATHISTORY BEFORE #chan timestamp=2019-01-04T14:34:16.123Z 5"))

    assert_line(
      "@label=l1 FAIL CHATHISTORY MESSAGE_ERROR BEFORE :CHATHISTORY with timestamps is not supported. See https://github.com/progval/matrix2051/issues/1\r\n"
    )
  end

  test "CHATHISTORY BEFORE cursor", %{handler: handler} do
    do_connection_registration(handler, ["message-tags"])

    send(handler, cmd("@label=l1 CHATHISTORY BEFORE #chan cursor=blah 1"))
    {batch_id, line} = assert_open_batch()
    assert line == "@label=l1 BATCH +#{batch_id} :chathistory\r\n"

    assert_line("@batch=#{batch_id} CHATHISTORY CURSORS #chan :endcursor\r\n")

    assert_line(
      "@batch=#{batch_id};msgid=$event :nick:example.org!nick@example.org PRIVMSG #chan :event in direction b from blah\r\n"
    )

    assert_line("BATCH :-#{batch_id}\r\n")
  end

  test "CHATHISTORY LATEST", %{handler: handler} do
    do_connection_registration(handler, ["message-tags"])

    send(handler, cmd("@label=l2 CHATHISTORY LATEST #chan * 1"))
    {batch_id, line} = assert_open_batch()
    assert line == "@label=l2 BATCH +#{batch_id} :chathistory\r\n"

    assert_line(
      "@batch=#{batch_id};msgid=$event5 :nick:example.org!nick@example.org PRIVMSG #chan :fifth message\r\n"
    )

    assert_line("BATCH :-#{batch_id}\r\n")

    send(handler, cmd("@label=l1 CHATHISTORY LATEST #chan * 2"))
    {batch_id, line} = assert_open_batch()
    assert line == "@label=l1 BATCH +#{batch_id} :chathistory\r\n"

    assert_line(
      "@batch=#{batch_id};msgid=$event4 :nick:example.org!nick@example.org PRIVMSG #chan :fourth message\r\n"
    )

    assert_line(
      "@batch=#{batch_id};msgid=$event5 :nick:example.org!nick@example.org PRIVMSG #chan :fifth message\r\n"
    )

    assert_line("BATCH :-#{batch_id}\r\n")
  end

  test "CHATHISTORY AFTER msgid", %{handler: handler} do
    do_connection_registration(handler, ["message-tags"])

    send(handler, cmd("@label=l1 CHATHISTORY AFTER #chan msgid=$event3 2"))
    {batch_id, line} = assert_open_batch()
    assert line == "@label=l1 BATCH +#{batch_id} :chathistory\r\n"

    assert_line(
      "@batch=#{batch_id};msgid=$event4 :nick:example.org!nick@example.org PRIVMSG #chan :fourth message\r\n"
    )

    assert_line(
      "@batch=#{batch_id};msgid=$event5 :nick:example.org!nick@example.org PRIVMSG #chan :fifth message\r\n"
    )

    assert_line("BATCH :-#{batch_id}\r\n")

    send(handler, cmd("@label=l2 CHATHISTORY AFTER #chan msgid=$event3 1"))
    {batch_id, line} = assert_open_batch()
    assert line == "@label=l2 BATCH +#{batch_id} :chathistory\r\n"

    assert_line("@batch=#{batch_id} CHATHISTORY CURSORS #chan :end2\r\n")

    assert_line(
      "@batch=#{batch_id};msgid=$event4 :nick:example.org!nick@example.org PRIVMSG #chan :fourth message\r\n"
    )

    assert_line("BATCH :-#{batch_id}\r\n")
  end

<<<<<<< HEAD
  test "CHATHISTORY AFTER timestamp", %{handler: handler} do
    do_connection_registration(handler, ["message-tags"])

    send(handler, cmd("@label=l1 CHATHISTORY AFTER #chan timestamp=2019-01-04T14:34:16.123Z 5"))

    assert_line(
      "@label=l1 FAIL CHATHISTORY MESSAGE_ERROR AFTER :CHATHISTORY with timestamps is not supported. See https://github.com/progval/matrix2051/issues/1\r\n"
    )
  end

  test "CHATHISTORY AFTER cursor", %{handler: handler} do
    do_connection_registration(handler, ["message-tags"])

    send(handler, cmd("@label=l1 CHATHISTORY AFTER #chan cursor=blah 5"))
    {batch_id, line} = assert_open_batch()
    assert line == "@label=l1 BATCH +#{batch_id} :chathistory\r\n"

    assert_line("@batch=#{batch_id} CHATHISTORY CURSORS #chan :endcursor\r\n")

    assert_line(
      "@batch=#{batch_id};msgid=$event :nick:example.org!nick@example.org PRIVMSG #chan :event in direction f from blah\r\n"
    )
    assert_line("BATCH :-#{batch_id}\r\n")
=======
  test "redact a message for no reason", %{handler: handler} do
    do_connection_registration(handler)

    send(handler, cmd("REDACT #existing_room:example.org $event1"))

    assert_message({:send_redact, "#existing_room:example.org", nil, "$event1", nil})
  end

  test "redact a message for a reason", %{handler: handler} do
    do_connection_registration(handler)

    send(handler, cmd("REDACT #existing_room:example.org $event1 :spam"))

    assert_message({:send_redact, "#existing_room:example.org", nil, "$event1", "spam"})
>>>>>>> af49fbe7
  end
end<|MERGE_RESOLUTION|>--- conflicted
+++ resolved
@@ -1137,7 +1137,6 @@
     assert_line("BATCH :-#{batch_id}\r\n")
   end
 
-<<<<<<< HEAD
   test "CHATHISTORY AFTER timestamp", %{handler: handler} do
     do_connection_registration(handler, ["message-tags"])
 
@@ -1161,7 +1160,7 @@
       "@batch=#{batch_id};msgid=$event :nick:example.org!nick@example.org PRIVMSG #chan :event in direction f from blah\r\n"
     )
     assert_line("BATCH :-#{batch_id}\r\n")
-=======
+
   test "redact a message for no reason", %{handler: handler} do
     do_connection_registration(handler)
 
@@ -1176,6 +1175,5 @@
     send(handler, cmd("REDACT #existing_room:example.org $event1 :spam"))
 
     assert_message({:send_redact, "#existing_room:example.org", nil, "$event1", "spam"})
->>>>>>> af49fbe7
   end
 end